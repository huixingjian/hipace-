--- conflicted
+++ resolved
@@ -1,12 +1,8 @@
 target_sources(HiPACE
   PRIVATE
     main.cpp
-<<<<<<< HEAD
+    Hipace.cpp
 )
 
 add_subdirectory(fields)
-add_subdirectory(particles)
-=======
-    Hipace.cpp
-)
->>>>>>> b2f3d437
+add_subdirectory(particles)