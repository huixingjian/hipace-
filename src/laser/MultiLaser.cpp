/* Copyright 2022
 *
 * This file is part of HiPACE++.
 *
 * Authors: MaxThevenet, AlexanderSinn
 * Severin Diederichs, atmyers, Angel Ferran Pousa
 * License: BSD-3-Clause-LBNL
 */

#include "MultiLaser.H"
#include "utils/Constants.H"
#include "fields/Fields.H"
#include "Hipace.H"
#include "particles/plasma/MultiPlasma.H"
#include "particles/particles_utils/ShapeFactors.H"
#include "utils/HipaceProfilerWrapper.H"
#include "utils/DeprecatedInput.H"
#include "utils/InsituUtil.H"
#include "fields/fft_poisson_solver/fft/AnyFFT.H"
#include "particles/particles_utils/ShapeFactors.H"
#ifdef HIPACE_USE_OPENPMD
#   include <openPMD/auxiliary/Filesystem.hpp>
#endif
#include <AMReX_GpuComplex.H>

void
MultiLaser::ReadParameters ()
{
    amrex::ParmParse pp("lasers");
    queryWithParser(pp, "names", m_names);

    m_use_laser = m_names[0] != "no_laser";

    if (!m_use_laser) return;
    m_nlasers = m_names.size();
<<<<<<< HEAD
    queryWithParser(pp, "lambda0", m_lambda0);
=======
    for (int i = 0; i < m_nlasers; ++i) {
        m_all_lasers.emplace_back(Laser(m_names[i]));
    }

    if (!m_laser_from_file) {
        getWithParser(pp, "lambda0", m_lambda0);
    }
>>>>>>> 008127e9
    DeprecatedInput("lasers", "3d_on_host", "comms_buffer.on_gpu", "", true);
    queryWithParser(pp, "use_phase", m_use_phase);
    queryWithParser(pp, "solver_type", m_solver_type);
    AMREX_ALWAYS_ASSERT(m_solver_type == "multigrid" || m_solver_type == "fft");
    queryWithParser(pp, "interp_order", m_interp_order);
    AMREX_ALWAYS_ASSERT(m_interp_order <= 3 && m_interp_order >= 0);

    bool mg_param_given = queryWithParser(pp, "MG_tolerance_rel", m_MG_tolerance_rel);
    mg_param_given += queryWithParser(pp, "MG_tolerance_abs", m_MG_tolerance_abs);
    mg_param_given += queryWithParser(pp, "MG_verbose", m_MG_verbose);
    mg_param_given += queryWithParser(pp, "MG_average_rhs", m_MG_average_rhs);

    // Raise warning if user specifies MG parameters without using the MG solver
    if (mg_param_given && (m_solver_type != "multigrid")) {
        amrex::Print()<<"WARNING: parameters laser.MG_... only active if laser.solver_type = multigrid\n";
    }
    queryWithParser(pp, "insitu_period", m_insitu_period);
    queryWithParser(pp, "insitu_file_prefix", m_insitu_file_prefix);
}


void
MultiLaser::MakeLaserGeometry (const amrex::Geometry& field_geom_3D)
{
    if (!m_use_laser) return;
    amrex::ParmParse pp("lasers");

    // use field_geom_3D as the default
    std::array<int, 2> n_cells_laser {field_geom_3D.Domain().length(0),
                                      field_geom_3D.Domain().length(1)};
    std::array<amrex::Real, 3> patch_lo_laser {
        field_geom_3D.ProbDomain().lo(0),
        field_geom_3D.ProbDomain().lo(1),
        field_geom_3D.ProbDomain().lo(2)};
    std::array<amrex::Real, 3> patch_hi_laser {
        field_geom_3D.ProbDomain().hi(0),
        field_geom_3D.ProbDomain().hi(1),
        field_geom_3D.ProbDomain().hi(2)};

    // get parameters from user input
    queryWithParser(pp, "n_cell", n_cells_laser);
    queryWithParser(pp, "patch_lo", patch_lo_laser);
    queryWithParser(pp, "patch_hi", patch_hi_laser);

    // round zeta lo and hi to full cells
    const amrex::Real pos_offset_z = GetPosOffset(2, field_geom_3D, field_geom_3D.Domain());

    const int zeta_lo = std::max( field_geom_3D.Domain().smallEnd(2),
        int(amrex::Math::round((patch_lo_laser[2] - pos_offset_z) * field_geom_3D.InvCellSize(2)))
    );

    const int zeta_hi = std::min( field_geom_3D.Domain().bigEnd(2),
        int(amrex::Math::round((patch_hi_laser[2] - pos_offset_z) * field_geom_3D.InvCellSize(2)))
    );

    patch_lo_laser[2] = (zeta_lo-0.5)*field_geom_3D.CellSize(2) + pos_offset_z;
    patch_hi_laser[2] = (zeta_hi+0.5)*field_geom_3D.CellSize(2) + pos_offset_z;

    // make the boxes
    const amrex::Box domain_3D_laser{amrex::IntVect(0, 0, zeta_lo),
        amrex::IntVect(n_cells_laser[0]-1, n_cells_laser[1]-1, zeta_hi)};

    const amrex::RealBox real_box(patch_lo_laser, patch_hi_laser);

    AMREX_ALWAYS_ASSERT_WITH_MESSAGE(real_box.volume() > 0., "Laser box must have positive volume");

    // make the geometry, slice box and ba and dm
    m_laser_geom_3D.define(domain_3D_laser, real_box, amrex::CoordSys::cartesian, {0, 0, 0});

    m_slice_box = domain_3D_laser;
    m_slice_box.setSmall(2, 0);
    m_slice_box.setBig(2, 0);

    m_laser_slice_ba.define(m_slice_box);
    m_laser_slice_dm.define(amrex::Vector<int>({amrex::ParallelDescriptor::MyProc()}));
}

void
MultiLaser::InitData ()
{
    if (!m_use_laser) return;

    HIPACE_PROFILE("MultiLaser::InitData()");

    // Alloc 2D slices
    // Need at least 1 guard cell transversally for transverse derivative
    int nguards_xy = (Hipace::m_depos_order_xy + 1) / 2 + 1;
    m_slices_nguards = {nguards_xy, nguards_xy, 0};
    m_slices.define(
        m_laser_slice_ba, m_laser_slice_dm, WhichLaserSlice::N, m_slices_nguards,
        amrex::MFInfo().SetArena(amrex::The_Arena()));
    m_slices.setVal(0.0);

    if (m_solver_type == "fft") {
        m_sol.resize(m_slice_box, 1, amrex::The_Arena());
        m_rhs.resize(m_slice_box, 1, amrex::The_Arena());
        m_rhs_fourier.resize(m_slice_box, 1, amrex::The_Arena());

        // Create FFT plans
        amrex::IntVect fft_size = m_slice_box.length();

        std::size_t fwd_area = m_forward_fft.Initialize(FFTType::C2C_2D_fwd, fft_size[0], fft_size[1]);
        std::size_t bkw_area = m_backward_fft.Initialize(FFTType::C2C_2D_bkw, fft_size[0], fft_size[1]);

        // Allocate work area for both FFTs
        m_fft_work_area.resize(std::max(fwd_area, bkw_area));

        m_forward_fft.SetBuffers(m_rhs.dataPtr(), m_rhs_fourier.dataPtr(), m_fft_work_area.dataPtr());
        m_backward_fft.SetBuffers(m_rhs_fourier.dataPtr(), m_sol.dataPtr(), m_fft_work_area.dataPtr());
    } else {
        // need one ghost cell for 2^n-1 MG solve
        m_mg_acoeff_real.resize(amrex::grow(m_slice_box, amrex::IntVect{1, 1, 0}), 1, amrex::The_Arena());
        m_rhs_mg.resize(amrex::grow(m_slice_box, amrex::IntVect{1, 1, 0}), 2, amrex::The_Arena());
    }

    m_nlasers = m_names.size();
    for (int i = 0; i < m_nlasers; ++i) {
        m_all_lasers.emplace_back(Laser(m_names[i], m_laser_geom_3D));
    }


#ifdef AMREX_USE_MPI
        // need to communicate m_lambda0 as it is read in from the input file only by the head rank
        MPI_Bcast(&m_lambda0,
            1,
            amrex::ParallelDescriptor::Mpi_typemap<decltype(m_lambda0)>::type(),
            Hipace::HeadRankID(),
            amrex::ParallelDescriptor::Communicator());
#endif

    if (m_insitu_period > 0) {
#ifdef HIPACE_USE_OPENPMD
        AMREX_ALWAYS_ASSERT_WITH_MESSAGE(m_insitu_file_prefix !=
            Hipace::GetInstance().m_openpmd_writer.m_file_prefix,
            "Must choose a different field insitu file prefix compared to the full diagnostics");
#endif
        // Allocate memory for in-situ diagnostics
        m_insitu_rdata.resize(m_laser_geom_3D.Domain().length(2)*m_insitu_nrp, 0.);
        m_insitu_sum_rdata.resize(m_insitu_nrp, 0.);
        m_insitu_cdata.resize(m_laser_geom_3D.Domain().length(2)*m_insitu_ncp, 0.);
    }
}

void
MultiLaser::InitSliceEnvelope (const int islice, const int comp)
{
    if (!UseLaser(islice)) return;

    HIPACE_PROFILE("MultiLaser::InitSliceEnvelope()");

        // Compute initial field on the current (device) slice comp and comp + 1
        InitLaserSlice(islice, comp);

}

void
<<<<<<< HEAD
=======
MultiLaser::GetEnvelopeFromFileHelper () {

    HIPACE_PROFILE("MultiLaser::GetEnvelopeFromFileHelper()");
#ifdef HIPACE_USE_OPENPMD
    openPMD::Datatype input_type = openPMD::Datatype::INT;
    {
        // Check what kind of Datatype is used in the Laser file
        auto series = openPMD::Series( m_input_file_path , openPMD::Access::READ_ONLY );

        if(!series.iterations.contains(m_file_num_iteration)) {
            amrex::Abort("Could not find iteration " + std::to_string(m_file_num_iteration) +
                         " in file " + m_input_file_path + "\n");
        }

        auto iteration = series.iterations[m_file_num_iteration];

        if(!iteration.meshes.contains(m_file_envelope_name)) {
            amrex::Abort("Could not find mesh '" + m_file_envelope_name + "' in file "
                + m_input_file_path + "\n");
        }

        auto mesh = iteration.meshes[m_file_envelope_name];

        if (!mesh.containsAttribute("angularFrequency")) {
            amrex::Abort("Could not find Attribute 'angularFrequency' of iteration "
                + std::to_string(m_file_num_iteration) + " in file "
                + m_input_file_path + "\n");
        }

        m_lambda0 = 2.*MathConst::pi*PhysConstSI::c
            / mesh.getAttribute("angularFrequency").get<double>();

        if(!mesh.contains(openPMD::RecordComponent::SCALAR)) {
            amrex::Abort("Could not find component '" +
                std::string(openPMD::RecordComponent::SCALAR) +
                "' in file " + m_input_file_path + "\n");
        }

        input_type = mesh[openPMD::RecordComponent::SCALAR].getDatatype();
    }

    if (input_type == openPMD::Datatype::CFLOAT) {
        GetEnvelopeFromFile<std::complex<float>>();
    } else if (input_type == openPMD::Datatype::CDOUBLE) {
        GetEnvelopeFromFile<std::complex<double>>();
    } else {
        amrex::Abort("Unknown Datatype used in Laser input file. Must use CDOUBLE or CFLOAT\n");
    }
#else
    amrex::Abort("loading a laser envelope from an external file requires openPMD support: "
                 "Add HiPACE_OPENPMD=ON when compiling HiPACE++.\n");
#endif // HIPACE_USE_OPENPMD
}

template<typename input_type>
void
MultiLaser::GetEnvelopeFromFile () {

    using namespace amrex::literals;

    HIPACE_PROFILE("MultiLaser::GetEnvelopeFromFile()");
#ifdef HIPACE_USE_OPENPMD
    const PhysConst phc = get_phys_const();
    const amrex::Real clight = phc.c;

    const amrex::Box& domain = m_laser_geom_3D.Domain();

    auto series = openPMD::Series( m_input_file_path , openPMD::Access::READ_ONLY );
    auto laser = series.iterations[m_file_num_iteration].meshes[m_file_envelope_name];
    auto laser_comp = laser[openPMD::RecordComponent::SCALAR];

    const std::vector<std::string> axis_labels = laser.axisLabels();
    if (axis_labels[0] == "t" && axis_labels[1] == "y" && axis_labels[2] == "x") {
        m_file_geometry = "xyt";
    } else if (axis_labels[0] == "z" && axis_labels[1] == "y" && axis_labels[2] == "x") {
        m_file_geometry = "xyz";
    } else if (axis_labels[0] == "t" && axis_labels[1] == "r") {
        m_file_geometry = "rt";
    } else {
        amrex::Abort("Incorrect axis labels in laser file, must be either tyx, zyx or tr");
    }

    const std::shared_ptr<input_type> data = laser_comp.loadChunk<input_type>();
    auto extent = laser_comp.getExtent();
    double unitSI = laser_comp.unitSI();

    // Extract grid offset and grid spacing from laser file
    std::vector<double> offset = laser.gridGlobalOffset();
    std::vector<double> position = laser_comp.position<double>();
    std::vector<double> spacing = laser.gridSpacing<double>();

    //lasy: tyx in C order, tr in C order
    amrex::Dim3 arr_begin = {0, 0, 0};
    amrex::Dim3 arr_end = {static_cast<int>(extent[2]), static_cast<int>(extent[1]),
                            static_cast<int>(extent[0])};
    amrex::Array4<input_type> input_file_arr(data.get(), arr_begin, arr_end, 1);

    //hipace: xyt in Fortran order
    amrex::Array4<amrex::Real> laser_arr = m_F_input_file.array();

    series.flush();

    constexpr int interp_order_xy = 1;
    const amrex::Real dx = m_laser_geom_3D.CellSize(Direction::x);
    const amrex::Real dy = m_laser_geom_3D.CellSize(Direction::y);
    const amrex::Real dz = m_laser_geom_3D.CellSize(Direction::z);
    const amrex::Real xmin = m_laser_geom_3D.ProbLo(Direction::x)+dx/2;
    const amrex::Real ymin = m_laser_geom_3D.ProbLo(Direction::y)+dy/2;
    const amrex::Real zmin = m_laser_geom_3D.ProbLo(Direction::z)+dz/2;
    const amrex::Real zmax = m_laser_geom_3D.ProbHi(Direction::z)-dz/2;
    const int imin = domain.smallEnd(0);
    const int jmin = domain.smallEnd(1);
    const int kmin = domain.smallEnd(2);

    if (m_file_geometry == "xyt") {
        // Calculate the min and max of the grid from laser file
        amrex::Real ymin_laser = offset[1] + position[1]*spacing[1];
        amrex::Real xmin_laser = offset[2] + position[2]*spacing[2];
        AMREX_ALWAYS_ASSERT(position[0] == 0 && position[1] == 0 && position[2] == 0);


        for (int k = kmin; k <= domain.bigEnd(2); ++k) {
            for (int j = jmin; j <= domain.bigEnd(1); ++j) {
                for (int i = imin; i <= domain.bigEnd(0); ++i) {

                    const amrex::Real x = (i-imin)*dx + xmin;
                    const amrex::Real xmid = (x - xmin_laser)/spacing[2];
                    amrex::Real sx_cell[interp_order_xy+1];
                    const int i_cell = compute_shape_factor<interp_order_xy>(sx_cell, xmid);

                    const amrex::Real y = (j-jmin)*dy + ymin;
                    const amrex::Real ymid = (y - ymin_laser)/spacing[1];
                    amrex::Real sy_cell[interp_order_xy+1];
                    const int j_cell = compute_shape_factor<interp_order_xy>(sy_cell, ymid);

                    const amrex::Real z = (k-kmin)*dz + zmin;
                    const amrex::Real tmid = (zmax-z)/clight/spacing[0];
                    amrex::Real st_cell[interp_order_xy+1];
                    const int k_cell = compute_shape_factor<interp_order_xy>(st_cell, tmid);

                    laser_arr(i, j, k, 0) = 0._rt;
                    laser_arr(i, j, k, 1) = 0._rt;
                    for (int it=0; it<=interp_order_xy; it++){
                        for (int iy=0; iy<=interp_order_xy; iy++){
                            for (int ix=0; ix<=interp_order_xy; ix++){
                                if (i_cell+ix >= 0 && i_cell+ix < static_cast<int>(extent[2]) &&
                                    j_cell+iy >= 0 && j_cell+iy < static_cast<int>(extent[1]) &&
                                    k_cell+it >= 0 && k_cell+it < static_cast<int>(extent[0])) {
                                    laser_arr(i, j, k, 0) += sx_cell[ix] * sy_cell[iy] * st_cell[it] *
                                        static_cast<amrex::Real>(
                                            input_file_arr(i_cell+ix, j_cell+iy, k_cell+it).real() * unitSI
                                        );
                                    laser_arr(i, j, k, 1) += sx_cell[ix] * sy_cell[iy] * st_cell[it] *
                                        static_cast<amrex::Real>(
                                            input_file_arr(i_cell+ix, j_cell+iy, k_cell+it).imag() * unitSI
                                        );
                                }
                            }
                        }
                    } // End of 3 loops (1 per dimension) over laser array from file
                }
            }
        } // End of 3 loops (1 per dimension) over laser array from simulation
    } else if (m_file_geometry == "xyz") {
        // Calculate the min and max of the grid from laser file
        amrex::Real zmin_laser = offset[0] + position[0]*spacing[0];
        amrex::Real ymin_laser = offset[1] + position[1]*spacing[1];
        amrex::Real xmin_laser = offset[2] + position[2]*spacing[2];

        for (int k = kmin; k <= domain.bigEnd(2); ++k) {
            for (int j = jmin; j <= domain.bigEnd(1); ++j) {
                for (int i = imin; i <= domain.bigEnd(0); ++i) {

                    const amrex::Real x = (i-imin)*dx + xmin;
                    const amrex::Real xmid = (x - xmin_laser)/spacing[2];
                    amrex::Real sx_cell[interp_order_xy+1];
                    const int i_cell = compute_shape_factor<interp_order_xy>(sx_cell, xmid);

                    const amrex::Real y = (j-jmin)*dy + ymin;
                    const amrex::Real ymid = (y - ymin_laser)/spacing[1];
                    amrex::Real sy_cell[interp_order_xy+1];
                    const int j_cell = compute_shape_factor<interp_order_xy>(sy_cell, ymid);

                    const amrex::Real z = (k-kmin)*dz + zmin;
                    const amrex::Real zmid = (z - zmin_laser)/spacing[0];
                    amrex::Real sz_cell[interp_order_xy+1];
                    const int k_cell = compute_shape_factor<interp_order_xy>(sz_cell, zmid);

                    laser_arr(i, j, k, 0) = 0._rt;
                    laser_arr(i, j, k, 1) = 0._rt;
                    for (int iz=0; iz<=interp_order_xy; iz++){
                        for (int iy=0; iy<=interp_order_xy; iy++){
                            for (int ix=0; ix<=interp_order_xy; ix++){
                                if (i_cell+ix >= 0 && i_cell+ix < static_cast<int>(extent[2]) &&
                                    j_cell+iy >= 0 && j_cell+iy < static_cast<int>(extent[1]) &&
                                    k_cell+iz >= 0 && k_cell+iz < static_cast<int>(extent[0])) {
                                    laser_arr(i, j, k, 0) += sx_cell[ix] * sy_cell[iy] * sz_cell[iz] *
                                        static_cast<amrex::Real>(
                                            input_file_arr(i_cell+ix, j_cell+iy, k_cell+iz).real() * unitSI
                                        );
                                    laser_arr(i, j, k, 1) += sx_cell[ix] * sy_cell[iy] * sz_cell[iz] *
                                        static_cast<amrex::Real>(
                                            input_file_arr(i_cell+ix, j_cell+iy, k_cell+iz).imag() * unitSI
                                        );
                                }
                            }
                        }
                    } // End of 3 loops (1 per dimension) over laser array from file
                }
            }
        } // End of 3 loops (1 per dimension) over laser array from simulation
    } else if (m_file_geometry == "rt") {

        // extent = {nmodes, nt, nr}

        // Calculate the min and max of the grid from laser file
        amrex::Real rmin_laser = offset[1] + position[1]*spacing[1];
        AMREX_ALWAYS_ASSERT(position[0] == 0 && position[1] == 0);

        for (int k = kmin; k <= domain.bigEnd(2); ++k) {
            for (int j = jmin; j <= domain.bigEnd(1); ++j) {
                for (int i = imin; i <= domain.bigEnd(0); ++i) {

                    const amrex::Real x = (i-imin)*dx + xmin;
                    const amrex::Real y = (j-jmin)*dy + ymin;
                    const amrex::Real r = std::sqrt(x*x + y*y);
                    const amrex::Real theta = std::atan2(y, x);
                    const amrex::Real rmid = (r - rmin_laser)/spacing[1];
                    amrex::Real sr_cell[interp_order_xy+1];
                    const int i_cell = compute_shape_factor<interp_order_xy>(sr_cell, rmid);

                    const amrex::Real z = (k-kmin)*dz + zmin;
                    const amrex::Real tmid = (zmax-z)/clight/spacing[0];
                    amrex::Real st_cell[interp_order_xy+1];
                    const int k_cell = compute_shape_factor<interp_order_xy>(st_cell, tmid);

                    laser_arr(i, j, k, 0) = 0._rt;
                    laser_arr(i, j, k, 1) = 0._rt;
                    for (int it=0; it<=interp_order_xy; it++){
                        for (int ir=0; ir<=interp_order_xy; ir++){
                            AMREX_ALWAYS_ASSERT_WITH_MESSAGE(i_cell+ir >= 0,
                                "Touching a r<0 cell in laser file reader. Is staggering correct?");
                            if (i_cell+ir < static_cast<int>(extent[2]) &&
                                k_cell+it >= 0 && k_cell+it < static_cast<int>(extent[1])) {
                                // mode 0
                                laser_arr(i, j, k, 0) += sr_cell[ir] * st_cell[it] *
                                    static_cast<amrex::Real>(
                                    input_file_arr(i_cell+ir, k_cell+it, 0).real() * unitSI);
                                laser_arr(i, j, k, 1) += sr_cell[ir] * st_cell[it] *
                                    static_cast<amrex::Real>(
                                    input_file_arr(i_cell+ir, k_cell+it, 0).imag() * unitSI);
                                for (int im=1; im<=static_cast<int>(extent[0])/2; im++) {
                                    // cos(m*theta) part of the mode
                                    laser_arr(i, j, k, 0) += sr_cell[ir] * st_cell[it] *
                                        std::cos(im*theta) * static_cast<amrex::Real>(
                                        input_file_arr(i_cell+ir, k_cell+it, 2*im-1).real() * unitSI);
                                    laser_arr(i, j, k, 1) += sr_cell[ir] * st_cell[it] *
                                        std::cos(im*theta) * static_cast<amrex::Real>(
                                        input_file_arr(i_cell+ir, k_cell+it, 2*im-1).imag() * unitSI);
                                    // sin(m*theta) part of the mode
                                    laser_arr(i, j, k, 0) += sr_cell[ir] * st_cell[it] *
                                        std::sin(im*theta) * static_cast<amrex::Real>(
                                        input_file_arr(i_cell+ir, k_cell+it, 2*im).real() * unitSI);
                                    laser_arr(i, j, k, 1) += sr_cell[ir] * st_cell[it] *
                                        std::sin(im*theta) * static_cast<amrex::Real>(
                                        input_file_arr(i_cell+ir, k_cell+it, 2*im).imag() * unitSI);
                                } // End of loop over modes of laser array from file
                            }
                        }
                    } // End of 2 loops (1 per RT dimension) over laser array from file
                }
            }
        } // End of 3 loops (1 per dimension) over laser array from simulation
    } // End if statement over file laser geometry (rt or xyt)
#else
    amrex::Abort("loading a laser envelope from an external file requires openPMD support: "
                 "Add HiPACE_OPENPMD=ON when compiling HiPACE++.\n");
#endif // HIPACE_USE_OPENPMD
}

void
>>>>>>> 008127e9
MultiLaser::ShiftLaserSlices (const int islice)
{
    if (!UseLaser(islice)) return;

    HIPACE_PROFILE("MultiLaser::ShiftLaserSlices()");

    for ( amrex::MFIter mfi(m_slices, DfltMfi); mfi.isValid(); ++mfi ){
        const amrex::Box bx = mfi.tilebox();
        Array3<amrex::Real> arr = m_slices.array(mfi);
        amrex::ParallelFor(
        bx, 2,
        [=] AMREX_GPU_DEVICE(int i, int j, int, int n) noexcept
        {
            using namespace WhichLaserSlice;
            // 2 components for complex numbers.
            // Shift slices of step n-1
            const amrex::Real tmp_nm1j00 = arr(i, j, nm1jp2_r + n); // nm1j00_r from host
            arr(i, j, nm1jp2_r + n) = arr(i, j, nm1jp1_r + n);
            arr(i, j, nm1jp1_r + n) = arr(i, j, nm1j00_r + n);
            arr(i, j, nm1j00_r + n) = tmp_nm1j00;
            // Shift slices of step n
            const amrex::Real tmp_n00j00 = arr(i, j, n00jp2_r + n); // n00j00_r from host
            arr(i, j, n00jp2_r + n) = arr(i, j, n00jp1_r + n);
            arr(i, j, n00jp1_r + n) = arr(i, j, n00j00_r + n);
            arr(i, j, n00j00_r + n) = tmp_n00j00;
            // Shift slices of step n+1
            arr(i, j, np1jp2_r + n) = arr(i, j, np1jp1_r + n);
            arr(i, j, np1jp1_r + n) = arr(i, j, np1j00_r + n);
            // np1j00_r will be computed by AdvanceSlice
        });
    }
}

void
MultiLaser::UpdateLaserAabs (const int islice, const int current_N_level, Fields& fields,
                             amrex::Vector<amrex::Geometry> const& field_geom)
{
    if (!m_use_laser) return;
    if (!HasSlice(islice) && !HasSlice(islice + 1)) return;

    HIPACE_PROFILE("MultiLaser::UpdateLaserAabs()");

    if (!HasSlice(islice)) {
        // set aabs to zero if there is no laser on this slice
        // we only need to do this if the previous slice (slice + 1) had a laser
        for (int lev=0; lev<current_N_level; ++lev) {
            fields.setVal(0, lev, WhichSlice::This, "aabs");
        }
        return;
    }

    // write aabs into fields MultiFab
    for ( amrex::MFIter mfi(fields.getSlices(0), DfltMfi); mfi.isValid(); ++mfi ){
        const Array3<const amrex::Real> laser_arr = m_slices.const_array(mfi);
        const Array2<amrex::Real> field_arr =
            fields.getSlices(0).array(mfi, Comps[WhichSlice::This]["aabs"]);

        const amrex::Real poff_field_x = GetPosOffset(0, field_geom[0], field_geom[0].Domain());
        const amrex::Real poff_field_y = GetPosOffset(1, field_geom[0], field_geom[0].Domain());
        const amrex::Real poff_laser_x = GetPosOffset(0, m_laser_geom_3D, m_laser_geom_3D.Domain());
        const amrex::Real poff_laser_y = GetPosOffset(1, m_laser_geom_3D, m_laser_geom_3D.Domain());

        const amrex::Real dx_field = field_geom[0].CellSize(0);
        const amrex::Real dy_field = field_geom[0].CellSize(1);
        const amrex::Real dx_laser_inv = m_laser_geom_3D.InvCellSize(0);
        const amrex::Real dy_laser_inv = m_laser_geom_3D.InvCellSize(1);

        const int x_lo = m_slice_box.smallEnd(0);
        const int x_hi = m_slice_box.bigEnd(0);
        const int y_lo = m_slice_box.smallEnd(1);
        const int y_hi = m_slice_box.bigEnd(1);

        amrex::ParallelFor(
            amrex::TypeList<amrex::CompileTimeOptions<0, 1, 2, 3>>{},
            {m_interp_order},
            mfi.growntilebox(),
            [=] AMREX_GPU_DEVICE(int i, int j, int, auto interp_order) noexcept {
                using namespace WhichLaserSlice;

                const amrex::Real x = i * dx_field + poff_field_x;
                const amrex::Real y = j * dy_field + poff_field_y;

                const amrex::Real xmid = (x - poff_laser_x) * dx_laser_inv;
                const amrex::Real ymid = (y - poff_laser_y) * dy_laser_inv;

                amrex::Real aabs = 0;

                // interpolate from laser grid to fields grid
                for (int iy=0; iy<=interp_order; ++iy) {
                    for (int ix=0; ix<=interp_order; ++ix) {
                        auto [shape_x, cell_x] =
                            compute_single_shape_factor<false, interp_order>(xmid, ix);
                        auto [shape_y, cell_y] =
                            compute_single_shape_factor<false, interp_order>(ymid, iy);

                        if (x_lo <= cell_x && cell_x <= x_hi && y_lo <= cell_y && cell_y <= y_hi) {
                            aabs += shape_x*shape_y*abssq(laser_arr(cell_x, cell_y, n00j00_r),
                                                          laser_arr(cell_x, cell_y, n00j00_i));
                        }
                    }
                }

                field_arr(i,j) = aabs;
            });
    }

    // interpolate aabs to higher MR levels
    for (int lev=1; lev<current_N_level; ++lev) {
        fields.LevelUp(field_geom, lev, WhichSlice::This, "aabs");
    }
}

void
MultiLaser::SetInitialChi (const MultiPlasma& multi_plasma)
{
    HIPACE_PROFILE("MultiLaser::SetInitialChi()");

    for ( amrex::MFIter mfi(m_slices, DfltMfi); mfi.isValid(); ++mfi ){
        Array2<amrex::Real> laser_arr_chi = m_slices.array(mfi, WhichLaserSlice::chi_initial);

        // put chi from the plasma density function on the laser grid as if it were deposited there,
        // this works even outside the field grid
        // note that the effect of temperature / non-zero u is ignored here
        for (auto& plasma : multi_plasma.m_all_plasmas) {

            const PhysConst pc = get_phys_const();
            const amrex::Real c_t = pc.c * Hipace::m_physical_time;
            amrex::Real chi_factor = plasma.GetCharge() * plasma.GetCharge() * pc.mu0 / plasma.GetMass();
            if (plasma.m_can_ionize) {
                chi_factor *= plasma.m_init_ion_lev * plasma.m_init_ion_lev;
            }

            auto density_func = plasma.m_density_func;

            const amrex::Real poff_laser_x = GetPosOffset(0, m_laser_geom_3D, m_laser_geom_3D.Domain());
            const amrex::Real poff_laser_y = GetPosOffset(1, m_laser_geom_3D, m_laser_geom_3D.Domain());

            const amrex::Real dx_laser = m_laser_geom_3D.CellSize(0);
            const amrex::Real dy_laser = m_laser_geom_3D.CellSize(1);

            amrex::ParallelFor(mfi.growntilebox(),
                [=] AMREX_GPU_DEVICE(int i, int j, int) noexcept {
                    const amrex::Real x = i * dx_laser + poff_laser_x;
                    const amrex::Real y = j * dy_laser + poff_laser_y;

                    laser_arr_chi(i, j) += density_func(x, y, c_t) * chi_factor;
                });
        }
    }
}

void
MultiLaser::InterpolateChi (const Fields& fields, amrex::Geometry const& geom_field_lev0)
{
    HIPACE_PROFILE("MultiLaser::InterpolateChi()");

    for ( amrex::MFIter mfi(m_slices, DfltMfi); mfi.isValid(); ++mfi ){
        Array3<amrex::Real> laser_arr = m_slices.array(mfi);
        Array2<const amrex::Real> field_arr_chi =
            fields.getSlices(0).array(mfi, Comps[WhichSlice::This]["chi"]);

        const amrex::Real poff_laser_x = GetPosOffset(0, m_laser_geom_3D, m_laser_geom_3D.Domain());
        const amrex::Real poff_laser_y = GetPosOffset(1, m_laser_geom_3D, m_laser_geom_3D.Domain());
        const amrex::Real poff_field_x = GetPosOffset(0, geom_field_lev0, geom_field_lev0.Domain());
        const amrex::Real poff_field_y = GetPosOffset(1, geom_field_lev0, geom_field_lev0.Domain());

        const amrex::Real dx_laser = m_laser_geom_3D.CellSize(0);
        const amrex::Real dy_laser = m_laser_geom_3D.CellSize(1);
        const amrex::Real dx_laser_inv = m_laser_geom_3D.InvCellSize(0);
        const amrex::Real dy_laser_inv = m_laser_geom_3D.InvCellSize(1);
        const amrex::Real dx_field = geom_field_lev0.CellSize(0);
        const amrex::Real dy_field = geom_field_lev0.CellSize(1);
        const amrex::Real dx_field_inv = geom_field_lev0.InvCellSize(0);
        const amrex::Real dy_field_inv = geom_field_lev0.InvCellSize(1);

        amrex::Box field_box = fields.getSlices(0)[mfi].box();
        // Even in the valid domain,
        // chi near the boundaries is incorrect due to >0 deposition order.
        field_box.grow(-2*Fields::m_slices_nguards);

        const amrex::Real pos_x_lo = field_box.smallEnd(0) * dx_field + poff_field_x;
        const amrex::Real pos_x_hi = field_box.bigEnd(0) * dx_field + poff_field_x;
        const amrex::Real pos_y_lo = field_box.smallEnd(1) * dy_field + poff_field_y;
        const amrex::Real pos_y_hi = field_box.bigEnd(1) * dy_field + poff_field_y;

        // the indexes of the laser box where the fields box ends
        const int x_lo = amrex::Math::ceil((pos_x_lo - poff_laser_x) * dx_laser_inv);
        const int x_hi = amrex::Math::floor((pos_x_hi - poff_laser_x) * dx_laser_inv);
        const int y_lo = amrex::Math::ceil((pos_y_lo - poff_laser_y) * dy_laser_inv);
        const int y_hi = amrex::Math::floor((pos_y_hi - poff_laser_y) * dy_laser_inv);

        amrex::ParallelFor(
            amrex::TypeList<amrex::CompileTimeOptions<0, 1, 2, 3>>{},
            {m_interp_order},
            mfi.growntilebox(),
            [=] AMREX_GPU_DEVICE(int i, int j, int, auto interp_order) noexcept {
                const amrex::Real x = i * dx_laser + poff_laser_x;
                const amrex::Real y = j * dy_laser + poff_laser_y;

                const amrex::Real xmid = (x - poff_field_x) * dx_field_inv;
                const amrex::Real ymid = (y - poff_field_y) * dy_field_inv;

                amrex::Real chi = 0;

                if (x_lo <= i && i <= x_hi && y_lo <= j && j <= y_hi) {
                    // interpolate chi from fields to laser
                    for (int iy=0; iy<=interp_order; ++iy) {
                        for (int ix=0; ix<=interp_order; ++ix) {
                            auto [shape_x, cell_x] =
                                compute_single_shape_factor<false, interp_order>(xmid, ix);
                            auto [shape_y, cell_y] =
                                compute_single_shape_factor<false, interp_order>(ymid, iy);

                            chi += shape_x*shape_y*field_arr_chi(cell_x, cell_y);
                        }
                    }
                } else {
                    // get initial chi outside the fields box
                    chi = laser_arr(i, j, WhichLaserSlice::chi_initial);
                }

                laser_arr(i, j, WhichLaserSlice::chi) = chi;
            });
    }
}

void
MultiLaser::AdvanceSlice (const int islice, const Fields& fields, amrex::Real dt, int step,
                          amrex::Geometry const& geom_field_lev0)
{

    if (!UseLaser(islice)) return;

    InterpolateChi(fields, geom_field_lev0);

    if (m_solver_type == "multigrid") {
        AdvanceSliceMG(dt, step);
    } else if (m_solver_type == "fft") {
        AdvanceSliceFFT(dt, step);
    } else {
        amrex::Abort("laser.solver_type must be fft or multigrid");
    }
}

void
MultiLaser::AdvanceSliceMG (amrex::Real dt, int step)
{

    HIPACE_PROFILE("MultiLaser::AdvanceSliceMG()");

    using namespace amrex::literals;
    using Complex = amrex::GpuComplex<amrex::Real>;
    constexpr Complex I(0.,1.);

    const amrex::Real dx = m_laser_geom_3D.CellSize(0);
    const amrex::Real dy = m_laser_geom_3D.CellSize(1);
    const amrex::Real dz = m_laser_geom_3D.CellSize(2);

    const PhysConst phc = get_phys_const();
    const amrex::Real c = phc.c;
    const amrex::Real k0 = 2.*MathConst::pi/m_lambda0;
    const bool do_avg_rhs = m_MG_average_rhs;

    amrex::Real acoeff_real_scalar = 0._rt;
    amrex::Real acoeff_imag_scalar = 0._rt;

    amrex::Real djn {0.};

    for ( amrex::MFIter mfi(m_slices, DfltMfi); mfi.isValid(); ++mfi ){
        const amrex::Box& bx = mfi.tilebox();
        const int imin = bx.smallEnd(0);
        const int imax = bx.bigEnd  (0);
        const int jmin = bx.smallEnd(1);
        const int jmax = bx.bigEnd  (1);

        Array3<amrex::Real> arr = m_slices.array(mfi);
        Array3<amrex::Real> rhs_mg_arr = m_rhs_mg.array();
        Array3<amrex::Real> acoeff_real_arr = m_mg_acoeff_real.array();

        // Calculate phase terms. 0 if !m_use_phase
        amrex::Real tj00 = 0.;
        amrex::Real tjp1 = 0.;
        amrex::Real tjp2 = 0.;

        if (m_use_phase) {
            int const Nx = bx.length(0);
            int const Ny = bx.length(1);

            // Get the central point.
            int const imid = (Nx+1)/2;
            int const jmid = (Ny+1)/2;

            // Calculate complex arguments (theta) needed
            // Just once, on axis, as done in Wake-T
            // This is done with a reduce operation, returning the sum of the four elements nearest
            // the axis (both real and imag parts, and for the 3 arrays relevant) ...
            amrex::ReduceOps<
                amrex::ReduceOpSum, amrex::ReduceOpSum, amrex::ReduceOpSum,
                amrex::ReduceOpSum, amrex::ReduceOpSum, amrex::ReduceOpSum> reduce_op;
            amrex::ReduceData<
                amrex::Real, amrex::Real, amrex::Real,
                amrex::Real, amrex::Real, amrex::Real> reduce_data(reduce_op);
            using ReduceTuple = typename decltype(reduce_data)::Type;
            reduce_op.eval(bx, reduce_data,
                [=] AMREX_GPU_DEVICE (int i, int j, int) -> ReduceTuple
                {
                    using namespace WhichLaserSlice;
                    // Even number of transverse cells: average 2 cells
                    // Odd number of cells: only keep central one
                    const bool do_keep_x = Nx % 2 == 0 ?
                        i == imid-1 || i == imid : i == imid;
                    const bool do_keep_y = Ny % 2 == 0 ?
                        j == jmid-1 || j == jmid : j == jmid;
                    if ( do_keep_x && do_keep_y ) {
                        return {
                            arr(i, j, n00j00_r), arr(i, j, n00j00_i),
                            arr(i, j, n00jp1_r), arr(i, j, n00jp1_i),
                            arr(i, j, n00jp2_r), arr(i, j, n00jp2_i)
                        };
                    } else {
                        return {0._rt, 0._rt, 0._rt, 0._rt, 0._rt, 0._rt};
                    }
                });
            // ... and taking the argument of the resulting complex number.
            ReduceTuple hv = reduce_data.value(reduce_op);
            tj00 = std::atan2(amrex::get<1>(hv), amrex::get<0>(hv));
            tjp1 = std::atan2(amrex::get<3>(hv), amrex::get<2>(hv));
            tjp2 = std::atan2(amrex::get<5>(hv), amrex::get<4>(hv));
        }

        amrex::Real dt1 = tj00 - tjp1;
        amrex::Real dt2 = tjp1 - tjp2;
        if (dt1 <-1.5_rt*MathConst::pi) dt1 += 2._rt*MathConst::pi;
        if (dt1 > 1.5_rt*MathConst::pi) dt1 -= 2._rt*MathConst::pi;
        if (dt2 <-1.5_rt*MathConst::pi) dt2 += 2._rt*MathConst::pi;
        if (dt2 > 1.5_rt*MathConst::pi) dt2 -= 2._rt*MathConst::pi;
        Complex exp1 = amrex::exp(I*(tj00-tjp1));
        Complex exp2 = amrex::exp(I*(tj00-tjp2));

        // D_j^n as defined in Benedetti's 2017 paper
        djn = ( -3._rt*dt1 + dt2 ) / (2._rt*dz);
        acoeff_real_scalar = step == 0 ? 6._rt/(c*dt*dz)
            : 3._rt/(c*dt*dz) + 2._rt/(c*c*dt*dt);
        acoeff_imag_scalar = step == 0 ? -4._rt * ( k0 + djn ) / (c*dt)
            : -2._rt * ( k0 + djn ) / (c*dt);

        amrex::ParallelFor(
            bx, 1,
            [=] AMREX_GPU_DEVICE(int i, int j, int, int) noexcept
            {
                using namespace WhichLaserSlice;
                // Transverse Laplacian of real and imaginary parts of A_j^n-1
                amrex::Real lapR, lapI;
                if (step == 0) {
                    lapR = i>imin && i<imax && j>jmin && j<jmax ?
                        (arr(i+1, j, n00j00_r)+arr(i-1, j, n00j00_r)-2._rt*arr(i, j, n00j00_r))/(dx*dx) +
                        (arr(i, j+1, n00j00_r)+arr(i, j-1, n00j00_r)-2._rt*arr(i, j, n00j00_r))/(dy*dy) : 0._rt;
                    lapI = i>imin && i<imax && j>jmin && j<jmax ?
                        (arr(i+1, j, n00j00_i)+arr(i-1, j, n00j00_i)-2._rt*arr(i, j, n00j00_i))/(dx*dx) +
                        (arr(i, j+1, n00j00_i)+arr(i, j-1, n00j00_i)-2._rt*arr(i, j, n00j00_i))/(dy*dy) : 0._rt;
                } else {
                    lapR = i>imin && i<imax && j>jmin && j<jmax ?
                        (arr(i+1, j, nm1j00_r)+arr(i-1, j, nm1j00_r)-2._rt*arr(i, j, nm1j00_r))/(dx*dx) +
                        (arr(i, j+1, nm1j00_r)+arr(i, j-1, nm1j00_r)-2._rt*arr(i, j, nm1j00_r))/(dy*dy) : 0._rt;
                    lapI = i>imin && i<imax && j>jmin && j<jmax ?
                        (arr(i+1, j, nm1j00_i)+arr(i-1, j, nm1j00_i)-2._rt*arr(i, j, nm1j00_i))/(dx*dx) +
                        (arr(i, j+1, nm1j00_i)+arr(i, j-1, nm1j00_i)-2._rt*arr(i, j, nm1j00_i))/(dy*dy) : 0._rt;
                }
                const Complex lapA = lapR + I*lapI;
                const Complex an00j00 = arr(i, j, n00j00_r) + I * arr(i, j, n00j00_i);
                const Complex anp1jp1 = arr(i, j, np1jp1_r) + I * arr(i, j, np1jp1_i);
                const Complex anp1jp2 = arr(i, j, np1jp2_r) + I * arr(i, j, np1jp2_i);
                acoeff_real_arr(i,j,0) = do_avg_rhs ?
                    acoeff_real_scalar + arr(i, j, chi) : acoeff_real_scalar;

                Complex rhs;
                if (step == 0) {
                    // First time step: non-centered push to go
                    // from step 0 to step 1 without knowing -1.
                    const Complex an00jp1 = arr(i, j, n00jp1_r) + I * arr(i, j, n00jp1_i);
                    const Complex an00jp2 = arr(i, j, n00jp2_r) + I * arr(i, j, n00jp2_i);
                    rhs =
                        + 8._rt/(c*dt*dz)*(-anp1jp1+an00jp1)*exp1
                        + 2._rt/(c*dt*dz)*(+anp1jp2-an00jp2)*exp2
                        - lapA
                        + ( -6._rt/(c*dt*dz) + 4._rt*I*djn/(c*dt) + I*4._rt*k0/(c*dt) ) * an00j00;
                    if (do_avg_rhs) {
                        rhs += arr(i, j, chi) * an00j00;
                    } else {
                        rhs += arr(i, j, chi) * an00j00 * 2._rt;
                    }
                } else {
                    const Complex anm1jp1 = arr(i, j, nm1jp1_r) + I * arr(i, j, nm1jp1_i);
                    const Complex anm1jp2 = arr(i, j, nm1jp2_r) + I * arr(i, j, nm1jp2_i);
                    const Complex anm1j00 = arr(i, j, nm1j00_r) + I * arr(i, j, nm1j00_i);
                    rhs =
                        + 4._rt/(c*dt*dz)*(-anp1jp1+anm1jp1)*exp1
                        + 1._rt/(c*dt*dz)*(+anp1jp2-anm1jp2)*exp2
                        - 4._rt/(c*c*dt*dt)*an00j00
                        - lapA
                        + ( -3._rt/(c*dt*dz) + 2._rt*I*djn/(c*dt) + 2._rt/(c*c*dt*dt) + I*2._rt*k0/(c*dt) ) * anm1j00;
                    if (do_avg_rhs) {
                        rhs += arr(i, j, chi) * anm1j00;
                    } else {
                        rhs += arr(i, j, chi) * an00j00 * 2._rt;
                    }
                }
                rhs_mg_arr(i,j,0) = rhs.real();
                rhs_mg_arr(i,j,1) = rhs.imag();
            });
    }

    if (!m_mg) {
        m_mg = std::make_unique<hpmg::MultiGrid>(m_laser_geom_3D.CellSize(0),
                                                 m_laser_geom_3D.CellSize(1),
                                                 m_slices.boxArray()[0], 2);
    }

    const int max_iters = 200;
    amrex::MultiFab np1j00 (m_slices, amrex::make_alias, WhichLaserSlice::np1j00_r, 2);
    m_mg->solve2(np1j00[0], m_rhs_mg, m_mg_acoeff_real, acoeff_imag_scalar,
                 m_MG_tolerance_rel, m_MG_tolerance_abs, max_iters, m_MG_verbose);
}

void
MultiLaser::AdvanceSliceFFT (const amrex::Real dt, int step)
{

    HIPACE_PROFILE("MultiLaser::AdvanceSliceFFT()");

    using namespace amrex::literals;
    using Complex = amrex::GpuComplex<amrex::Real>;
    constexpr Complex I(0.,1.);

    const amrex::Real dx = m_laser_geom_3D.CellSize(0);
    const amrex::Real dy = m_laser_geom_3D.CellSize(1);
    const amrex::Real dz = m_laser_geom_3D.CellSize(2);

    const PhysConst phc = get_phys_const();
    const amrex::Real c = phc.c;
    const amrex::Real k0 = 2.*MathConst::pi/m_lambda0;

    for ( amrex::MFIter mfi(m_slices, DfltMfi); mfi.isValid(); ++mfi ){
        const amrex::Box& bx = mfi.tilebox();
        const int imin = bx.smallEnd(0);
        const int imax = bx.bigEnd  (0);
        const int jmin = bx.smallEnd(1);
        const int jmax = bx.bigEnd  (1);

        // solution: complex array
        // The right-hand side is computed and stored in rhs
        // Then rhs is Fourier-transformed into rhs_fourier, then multiplied by -1/(k**2+a)
        // rhs_fourier is FFT-back-transformed to sol, and sol is normalized and copied into np1j00.
        Array3<Complex> sol_arr = m_sol.array();
        Array3<Complex> rhs_arr = m_rhs.array();
        amrex::Array4<Complex> rhs_fourier_arr = m_rhs_fourier.array();

        Array3<amrex::Real> arr = m_slices.array(mfi);

        int const Nx = bx.length(0);
        int const Ny = bx.length(1);

        // Get the central point. Useful to get the on-axis phase and calculate kx and ky.
        int const imid = (Nx+1)/2;
        int const jmid = (Ny+1)/2;

        // Calculate phase terms. 0 if !m_use_phase
        amrex::Real tj00 = 0.;
        amrex::Real tjp1 = 0.;
        amrex::Real tjp2 = 0.;

        if (m_use_phase) {
            // Calculate complex arguments (theta) needed
            // Just once, on axis, as done in Wake-T
            // This is done with a reduce operation, returning the sum of the four elements nearest
            // the axis (both real and imag parts, and for the 3 arrays relevant) ...
            amrex::ReduceOps<
                amrex::ReduceOpSum, amrex::ReduceOpSum, amrex::ReduceOpSum,
                amrex::ReduceOpSum, amrex::ReduceOpSum, amrex::ReduceOpSum> reduce_op;
            amrex::ReduceData<
                amrex::Real, amrex::Real, amrex::Real,
                amrex::Real, amrex::Real, amrex::Real> reduce_data(reduce_op);
            using ReduceTuple = typename decltype(reduce_data)::Type;
            reduce_op.eval(bx, reduce_data,
                [=] AMREX_GPU_DEVICE (int i, int j, int) -> ReduceTuple
                {
                    using namespace WhichLaserSlice;
                    // Even number of transverse cells: average 2 cells
                    // Odd number of cells: only keep central one
                    const bool do_keep_x = Nx % 2 == 0 ?
                        i == imid-1 || i == imid : i == imid;
                    const bool do_keep_y = Ny % 2 == 0 ?
                        j == jmid-1 || j == jmid : j == jmid;
                    if ( do_keep_x && do_keep_y ) {
                        return {
                            arr(i, j, n00j00_r), arr(i, j, n00j00_i),
                            arr(i, j, n00jp1_r), arr(i, j, n00jp1_i),
                            arr(i, j, n00jp2_r), arr(i, j, n00jp2_i)
                        };
                    } else {
                        return {0._rt, 0._rt, 0._rt, 0._rt, 0._rt, 0._rt};
                    }
                });
            // ... and taking the argument of the resulting complex number.
            ReduceTuple hv = reduce_data.value(reduce_op);
            tj00 = std::atan2(amrex::get<1>(hv), amrex::get<0>(hv));
            tjp1 = std::atan2(amrex::get<3>(hv), amrex::get<2>(hv));
            tjp2 = std::atan2(amrex::get<5>(hv), amrex::get<4>(hv));
        }

        amrex::Real dt1 = tj00 - tjp1;
        amrex::Real dt2 = tjp1 - tjp2;
        if (dt1 <-1.5_rt*MathConst::pi) dt1 += 2._rt*MathConst::pi;
        if (dt1 > 1.5_rt*MathConst::pi) dt1 -= 2._rt*MathConst::pi;
        if (dt2 <-1.5_rt*MathConst::pi) dt2 += 2._rt*MathConst::pi;
        if (dt2 > 1.5_rt*MathConst::pi) dt2 -= 2._rt*MathConst::pi;
        Complex exp1 = amrex::exp(I*(tj00-tjp1));
        Complex exp2 = amrex::exp(I*(tj00-tjp2));

        // D_j^n as defined in Benedetti's 2017 paper
        amrex::Real djn = ( -3._rt*dt1 + dt2 ) / (2._rt*dz);
        amrex::ParallelFor(
            bx, 1,
            [=] AMREX_GPU_DEVICE(int i, int j, int, int) noexcept
            {
                using namespace WhichLaserSlice;
                // Transverse Laplacian of real and imaginary parts of A_j^n-1
                amrex::Real lapR, lapI;
                if (step == 0) {
                    lapR = i>imin && i<imax && j>jmin && j<jmax ?
                        (arr(i+1, j, n00j00_r)+arr(i-1, j, n00j00_r)-2._rt*arr(i, j, n00j00_r))/(dx*dx) +
                        (arr(i, j+1, n00j00_r)+arr(i, j-1, n00j00_r)-2._rt*arr(i, j, n00j00_r))/(dy*dy) : 0._rt;
                    lapI = i>imin && i<imax && j>jmin && j<jmax ?
                        (arr(i+1, j, n00j00_i)+arr(i-1, j, n00j00_i)-2._rt*arr(i, j, n00j00_i))/(dx*dx) +
                        (arr(i, j+1, n00j00_i)+arr(i, j-1, n00j00_i)-2._rt*arr(i, j, n00j00_i))/(dy*dy) : 0._rt;
                } else {
                    lapR = i>imin && i<imax && j>jmin && j<jmax ?
                        (arr(i+1, j, nm1j00_r)+arr(i-1, j, nm1j00_r)-2._rt*arr(i, j, nm1j00_r))/(dx*dx) +
                        (arr(i, j+1, nm1j00_r)+arr(i, j-1, nm1j00_r)-2._rt*arr(i, j, nm1j00_r))/(dy*dy) : 0._rt;
                    lapI = i>imin && i<imax && j>jmin && j<jmax ?
                        (arr(i+1, j, nm1j00_i)+arr(i-1, j, nm1j00_i)-2._rt*arr(i, j, nm1j00_i))/(dx*dx) +
                        (arr(i, j+1, nm1j00_i)+arr(i, j-1, nm1j00_i)-2._rt*arr(i, j, nm1j00_i))/(dy*dy) : 0._rt;
                }
                const Complex lapA = lapR + I*lapI;
                const Complex an00j00 = arr(i, j, n00j00_r) + I * arr(i, j, n00j00_i);
                const Complex anp1jp1 = arr(i, j, np1jp1_r) + I * arr(i, j, np1jp1_i);
                const Complex anp1jp2 = arr(i, j, np1jp2_r) + I * arr(i, j, np1jp2_i);
                Complex rhs;
                if (step == 0) {
                    // First time step: non-centered push to go
                    // from step 0 to step 1 without knowing -1.
                    const Complex an00jp1 = arr(i, j, n00jp1_r) + I * arr(i, j, n00jp1_i);
                    const Complex an00jp2 = arr(i, j, n00jp2_r) + I * arr(i, j, n00jp2_i);
                    rhs =
                        + 8._rt/(c*dt*dz)*(-anp1jp1+an00jp1)*exp1
                        + 2._rt/(c*dt*dz)*(+anp1jp2-an00jp2)*exp2
                        + 2._rt * arr(i, j, chi) * an00j00
                        - lapA
                        + ( -6._rt/(c*dt*dz) + 4._rt*I*djn/(c*dt) + I*4._rt*k0/(c*dt) ) * an00j00;
                } else {
                    const Complex anm1jp1 = arr(i, j, nm1jp1_r) + I * arr(i, j, nm1jp1_i);
                    const Complex anm1jp2 = arr(i, j, nm1jp2_r) + I * arr(i, j, nm1jp2_i);
                    const Complex anm1j00 = arr(i, j, nm1j00_r) + I * arr(i, j, nm1j00_i);
                    rhs =
                        + 4._rt/(c*dt*dz)*(-anp1jp1+anm1jp1)*exp1
                        + 1._rt/(c*dt*dz)*(+anp1jp2-anm1jp2)*exp2
                        - 4._rt/(c*c*dt*dt)*an00j00
                        + 2._rt * arr(i, j, chi) * an00j00
                        - lapA
                        + ( -3._rt/(c*dt*dz) + 2._rt*I*djn/(c*dt) + 2._rt/(c*c*dt*dt) + I*2._rt*k0/(c*dt) ) * anm1j00;
                }
                rhs_arr(i,j,0) = rhs;
            });

        // Transform rhs to Fourier space
        m_forward_fft.Execute();

        // Multiply by appropriate factors in Fourier space
        amrex::Real dkx = 2.*MathConst::pi/m_laser_geom_3D.ProbLength(0);
        amrex::Real dky = 2.*MathConst::pi/m_laser_geom_3D.ProbLength(1);
        // acoeff_imag is supposed to be a nx*ny array.
        // For the sake of simplicity, we evaluate it on-axis only.
        const Complex acoeff =
            step == 0 ? 6._rt/(c*dt*dz) - I * 4._rt * ( k0 + djn ) / (c*dt) :
             3._rt/(c*dt*dz) + 2._rt/(c*c*dt*dt) - I * 2._rt * ( k0 + djn ) / (c*dt);
        amrex::ParallelFor(
            bx,
            [=] AMREX_GPU_DEVICE(int i, int j, int k) noexcept {
                // divide rhs_fourier by -(k^2+a)
                amrex::Real kx = (i<imid) ? dkx*i : dkx*(i-Nx);
                amrex::Real ky = (j<jmid) ? dky*j : dky*(j-Ny);
                const Complex inv_k2a = abs(kx*kx + ky*ky + acoeff) > 0. ?
                    1._rt/(kx*kx + ky*ky + acoeff) : 0.;
                rhs_fourier_arr(i,j,k,0) *= -inv_k2a;
            });

        // Transform rhs to Fourier space to get solution in sol
        m_backward_fft.Execute();

        // Normalize and store solution in np1j00[0]. Guard cells are filled with 0s.
        amrex::Box grown_bx = bx;
        grown_bx.grow(m_slices_nguards);
        const amrex::Real inv_numPts = 1./bx.numPts();
        amrex::ParallelFor(
            grown_bx,
            [=] AMREX_GPU_DEVICE(int i, int j, int) noexcept {
                using namespace WhichLaserSlice;
                if (i>=imin && i<=imax && j>=jmin && j<=jmax) {
                    arr(i, j, np1j00_r) = sol_arr(i,j,0).real() * inv_numPts;
                    arr(i, j, np1j00_i) = sol_arr(i,j,0).imag() * inv_numPts;
                } else {
                    arr(i, j, np1j00_r) = 0._rt;
                    arr(i, j, np1j00_i) = 0._rt;
                }
            });
    }
}

void
MultiLaser::InitLaserSlice (const int islice, const int comp)
{
    HIPACE_PROFILE("MultiLaser::InitLaserSlice()");

    using namespace amrex::literals;
    using Complex = amrex::GpuComplex<amrex::Real>;

    // Basic laser parameters and constants
    Complex I(0,1);
    const amrex::Real k0 = 2._rt*MathConst::pi/m_lambda0;

    // Get grid properties
    const amrex::Real poff_x = GetPosOffset(0, m_laser_geom_3D, m_laser_geom_3D.Domain());
    const amrex::Real poff_y = GetPosOffset(1, m_laser_geom_3D, m_laser_geom_3D.Domain());
    const amrex::Real poff_z = GetPosOffset(2, m_laser_geom_3D, m_laser_geom_3D.Domain());
    const amrex::GpuArray<amrex::Real, 3> dx_arr = m_laser_geom_3D.CellSizeArray();

#ifdef AMREX_USE_OMP
#pragma omp parallel
#endif
    for ( amrex::MFIter mfi(m_slices, DfltMfiTlng); mfi.isValid(); ++mfi ){
        const amrex::Box& bx = mfi.tilebox();
        amrex::Array4<amrex::Real> const & arr = m_slices.array(mfi);
        // Initialize a Gaussian laser envelope on slice islice
        //check point
        for (int ilaser=0; ilaser < m_nlasers; ilaser++) {
            auto& laser = m_all_lasers[ilaser];
            if (laser.m_laser_init_type == "from_file") {
                amrex::Box src_box = m_slice_box;
                src_box.setSmall(2, islice);
                src_box.setBig(2, islice);
                m_slices[0].copy<amrex::RunOn::Device>(laser.m_F_input_file, src_box, 0, m_slice_box, comp, 2);
                if (Hipace::HeadRank()) {
                    m_F_input_file.resize(m_laser_geom_3D.Domain(), 2, amrex::The_Pinned_Arena());
                    laser.GetEnvelopeFromFileHelper(m_laser_geom_3D);
                    }
            }
            if (laser.m_laser_init_type == "parser") {
                auto profile_real = laser.m_profile_real;
                auto profile_imag = laser.m_profile_imag;
                amrex::ParallelFor(
                bx,
                [=] AMREX_GPU_DEVICE(int i, int j, int k)
                {
                    const amrex::Real x = i * dx_arr[0] + poff_x;
                    const amrex::Real y = j * dx_arr[1] + poff_y;
                    const amrex::Real z = islice * dx_arr[2] + poff_z;
                    if (ilaser == 0) {
                        arr(i, j, k, comp ) = 0._rt;
                        arr(i, j, k, comp + 1 ) = 0._rt;
                    }
                    arr(i, j, k, comp ) += profile_real(x,y,z);
                    arr(i, j, k, comp + 1 ) += profile_imag(x,y,z);
                }
                );
            }
            else if (laser.m_laser_init_type == "gaussian") {
                const amrex::Real a0 = laser.m_a0;
                const amrex::Real w0 = laser.m_w0;
                const amrex::Real cep = laser.m_CEP;
                const amrex::Real propagation_angle_yz = laser.m_propagation_angle_yz;
                const amrex::Real PFT_yz = laser.m_PFT_yz - MathConst::pi/2.0;
                const amrex::Real x0 = laser.m_position_mean[0];
                const amrex::Real y0 = laser.m_position_mean[1];
                const amrex::Real z0 = laser.m_position_mean[2];
                const amrex::Real L0 = laser.m_L0;
                const amrex::Real zfoc = laser.m_focal_distance;
                amrex::ParallelFor(
                bx,
                [=] AMREX_GPU_DEVICE(int i, int j, int k)
                {
                    const amrex::Real x = i * dx_arr[0] + poff_x - x0;
                    const amrex::Real y = j * dx_arr[1] + poff_y - y0;
                    const amrex::Real z = islice * dx_arr[2] + poff_z - z0;
                    // Coordinate rotation in yz plane for a laser propagating at an angle.
                    const amrex::Real yp = std::cos( propagation_angle_yz + PFT_yz ) * y \
                        - std::sin( propagation_angle_yz + PFT_yz ) * z;
                    const amrex::Real zp = std::sin( propagation_angle_yz + PFT_yz ) * y \
                        + std::cos( propagation_angle_yz + PFT_yz ) * z;
                    // For first laser, setval to 0.
                    if (ilaser == 0) {
                        arr(i, j, k, comp ) = 0._rt;
                        arr(i, j, k, comp + 1 ) = 0._rt;
                    }
                    // Compute envelope for time step 0
                    Complex diffract_factor = 1._rt + I * ( zp - zfoc + z0 * std::cos( propagation_angle_yz ) ) \
                       * 2._rt/( k0 * w0 * w0 );
                    Complex inv_complex_waist_2 = 1._rt /( w0 * w0 * diffract_factor );
                    Complex prefactor = a0 / diffract_factor;
                    Complex time_exponent = zp * zp / ( L0 * L0 );
                    Complex stcfactor = prefactor * amrex::exp( - time_exponent );
                    Complex exp_argument = - ( x * x + yp * yp ) * inv_complex_waist_2;
                    Complex envelope = stcfactor * amrex::exp( exp_argument ) * \
                       amrex::exp(I * yp * k0 * propagation_angle_yz + cep );
                    arr(i, j, k, comp ) += envelope.real();
                    arr(i, j, k, comp + 1 ) += envelope.imag();
                    }
                );
            }
        }
    }
}

void
MultiLaser::InSituComputeDiags (int step, amrex::Real time, int islice,
                                int max_step, amrex::Real max_time)
{
    if (!UseLaser(islice)) return;
    if (!utils::doDiagnostics(m_insitu_period, step, max_step, time, max_time)) return;
    HIPACE_PROFILE("MultiLaser::InSituComputeDiags()");

    using namespace amrex::literals;
    using Complex = amrex::GpuComplex<amrex::Real>;

    AMREX_ALWAYS_ASSERT(m_insitu_rdata.size()>0 && m_insitu_sum_rdata.size()>0 &&
                        m_insitu_cdata.size()>0);

    const int nslices = m_laser_geom_3D.Domain().length(2);
    const int laser_slice = islice - m_laser_geom_3D.Domain().smallEnd(2);
    const amrex::Real poff_x = GetPosOffset(0, m_laser_geom_3D, m_laser_geom_3D.Domain());
    const amrex::Real poff_y = GetPosOffset(1, m_laser_geom_3D, m_laser_geom_3D.Domain());
    const amrex::Real dx = m_laser_geom_3D.CellSize(0);
    const amrex::Real dy = m_laser_geom_3D.CellSize(1);
    const amrex::Real dxdydz = dx * dy * m_laser_geom_3D.CellSize(2);

    const int xmid_lo = m_laser_geom_3D.Domain().smallEnd(0) + (m_laser_geom_3D.Domain().length(0) - 1) / 2;
    const int xmid_hi = m_laser_geom_3D.Domain().smallEnd(0) + (m_laser_geom_3D.Domain().length(0)) / 2;
    const int ymid_lo = m_laser_geom_3D.Domain().smallEnd(1) + (m_laser_geom_3D.Domain().length(1) - 1) / 2;
    const int ymid_hi = m_laser_geom_3D.Domain().smallEnd(1) + (m_laser_geom_3D.Domain().length(1)) / 2;
    const amrex::Real mid_factor = (xmid_lo == xmid_hi ? 1._rt : 0.5_rt)
                                 * (ymid_lo == ymid_hi ? 1._rt : 0.5_rt);

    amrex::TypeMultiplier<amrex::ReduceOps, amrex::ReduceOpMax, amrex::ReduceOpSum[m_insitu_nrp-1+m_insitu_ncp]> reduce_op;
    amrex::TypeMultiplier<amrex::ReduceData, amrex::Real[m_insitu_nrp], Complex[m_insitu_ncp]> reduce_data(reduce_op);
    using ReduceTuple = typename decltype(reduce_data)::Type;

    for ( amrex::MFIter mfi(m_slices, DfltMfi); mfi.isValid(); ++mfi ) {
        Array3<amrex::Real const> const arr = m_slices.const_array(mfi);
        reduce_op.eval(
            mfi.tilebox(), reduce_data,
            [=] AMREX_GPU_DEVICE (int i, int j, int) -> ReduceTuple
            {
                using namespace WhichLaserSlice;
                const amrex::Real areal = arr(i,j, n00j00_r);
                const amrex::Real aimag = arr(i,j, n00j00_i);
                const amrex::Real aabssq = abssq(areal, aimag);

                const amrex::Real x = i * dx + poff_x;
                const amrex::Real y = j * dy + poff_y;

                const bool is_on_axis = (i==xmid_lo || i==xmid_hi) && (j==ymid_lo || j==ymid_hi);
                const Complex aaxis{is_on_axis ? areal : 0._rt, is_on_axis ? aimag : 0._rt};

                return {            // Tuple contains:
                    aabssq,         // 0    max(|a|^2)
                    aabssq,         // 1    [|a|^2]
                    aabssq*x,       // 2    [|a|^2*x]
                    aabssq*x*x,     // 3    [|a|^2*x*x]
                    aabssq*y,       // 4    [|a|^2*y]
                    aabssq*y*y,     // 5    [|a|^2*y*y]
                    aaxis           // 6    axis(a)
                };
            });
    }

    auto [real_tup, cplx_tup] = amrex::TupleSplit<m_insitu_nrp, m_insitu_ncp>(reduce_data.value());

    auto real_arr = amrex::tupleToArray(real_tup);

    for (int i=0; i<m_insitu_nrp; ++i) {
        if (i == 0) {
            m_insitu_rdata[laser_slice + i * nslices] = real_arr[i];
            m_insitu_sum_rdata[i] = std::max(m_insitu_sum_rdata[i], real_arr[i]);
        } else {
            m_insitu_rdata[laser_slice + i * nslices] = real_arr[i] * dxdydz;
            m_insitu_sum_rdata[i] += real_arr[i] * dxdydz;
        }
    }

    auto cplx_arr = amrex::tupleToArray(cplx_tup);

    for (int i=0; i<m_insitu_ncp; ++i) {
        m_insitu_cdata[laser_slice + i * nslices] = cplx_arr[i] * mid_factor;
    }
}

void
MultiLaser::InSituWriteToFile (int step, amrex::Real time, int max_step, amrex::Real max_time)
{
    if (!m_use_laser) return;
    if (!utils::doDiagnostics(m_insitu_period, step, max_step, time, max_time)) return;
    HIPACE_PROFILE("MultiLaser::InSituWriteToFile()");

#ifdef HIPACE_USE_OPENPMD
    // create subdirectory
    openPMD::auxiliary::create_directories(m_insitu_file_prefix);
#endif

    // zero pad the rank number;
    std::string::size_type n_zeros = 4;
    std::string rank_num = std::to_string(amrex::ParallelDescriptor::MyProc());
    std::string pad_rank_num = std::string(n_zeros-std::min(rank_num.size(), n_zeros),'0')+rank_num;

    // open file
    std::ofstream ofs{m_insitu_file_prefix + "/reduced_laser." + pad_rank_num + ".txt",
        std::ofstream::out | std::ofstream::app | std::ofstream::binary};

    const int nslices_int = m_laser_geom_3D.Domain().length(2);
    const std::size_t nslices = static_cast<std::size_t>(nslices_int);
    const int is_normalized_units = Hipace::m_normalized_units;

    // specify the structure of the data later available in python
    // avoid pointers to temporary objects as second argument, stack variables are ok
    const amrex::Vector<insitu_utils::DataNode> all_data{
        {"time"     , &time},
        {"step"     , &step},
        {"n_slices" , &nslices_int},
        {"z_lo"     , &m_laser_geom_3D.ProbLo()[2]},
        {"z_hi"     , &m_laser_geom_3D.ProbHi()[2]},
        {"is_normalized_units", &is_normalized_units},
        {"max(|a|^2)"     , &m_insitu_rdata[0], nslices},
        {"[|a|^2]"        , &m_insitu_rdata[1*nslices], nslices},
        {"[|a|^2*x]"      , &m_insitu_rdata[2*nslices], nslices},
        {"[|a|^2*x*x]"    , &m_insitu_rdata[3*nslices], nslices},
        {"[|a|^2*y]"      , &m_insitu_rdata[4*nslices], nslices},
        {"[|a|^2*y*y]"    , &m_insitu_rdata[5*nslices], nslices},
        {"axis(a)"        , &m_insitu_cdata[0], nslices},
        {"integrated", {
            {"max(|a|^2)"     , &m_insitu_sum_rdata[0]},
            {"[|a|^2]"        , &m_insitu_sum_rdata[1]},
            {"[|a|^2*x]"      , &m_insitu_sum_rdata[2]},
            {"[|a|^2*x*x]"    , &m_insitu_sum_rdata[3]},
            {"[|a|^2*y]"      , &m_insitu_sum_rdata[4]},
            {"[|a|^2*y*y]"    , &m_insitu_sum_rdata[5]}
        }}
    };

    if (ofs.tellp() == 0) {
        // write JSON header containing a NumPy structured datatype
        insitu_utils::write_header(all_data, ofs);
    }

    // write binary data according to datatype in header
    insitu_utils::write_data(all_data, ofs);

    // close file
    ofs.close();
    // assert no file errors
#ifdef HIPACE_USE_OPENPMD
    AMREX_ALWAYS_ASSERT_WITH_MESSAGE(ofs, "Error while writing insitu laser diagnostics");
#else
    AMREX_ALWAYS_ASSERT_WITH_MESSAGE(ofs, "Error while writing insitu laser diagnostics. "
        "Maybe the specified subdirectory does not exist");
#endif

    // reset arrays for insitu data
    for (auto& x : m_insitu_rdata) x = 0.;
    for (auto& x : m_insitu_sum_rdata) x = 0.;
    for (auto& x : m_insitu_cdata) x = 0.;
}<|MERGE_RESOLUTION|>--- conflicted
+++ resolved
@@ -33,9 +33,7 @@
 
     if (!m_use_laser) return;
     m_nlasers = m_names.size();
-<<<<<<< HEAD
-    queryWithParser(pp, "lambda0", m_lambda0);
-=======
+
     for (int i = 0; i < m_nlasers; ++i) {
         m_all_lasers.emplace_back(Laser(m_names[i]));
     }
@@ -43,7 +41,7 @@
     if (!m_laser_from_file) {
         getWithParser(pp, "lambda0", m_lambda0);
     }
->>>>>>> 008127e9
+
     DeprecatedInput("lasers", "3d_on_host", "comms_buffer.on_gpu", "", true);
     queryWithParser(pp, "use_phase", m_use_phase);
     queryWithParser(pp, "solver_type", m_solver_type);
@@ -200,8 +198,6 @@
 }
 
 void
-<<<<<<< HEAD
-=======
 MultiLaser::GetEnvelopeFromFileHelper () {
 
     HIPACE_PROFILE("MultiLaser::GetEnvelopeFromFileHelper()");
@@ -483,7 +479,6 @@
 }
 
 void
->>>>>>> 008127e9
 MultiLaser::ShiftLaserSlices (const int islice)
 {
     if (!UseLaser(islice)) return;
